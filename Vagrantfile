--- conflicted
+++ resolved
@@ -27,16 +27,9 @@
 # Determine the OS platform to use
 $kube_os = ENV['KUBERNETES_OS'] || "fedora"
 
-<<<<<<< HEAD
 # Check if we already have kube box
 $kube_box_url = ENV['KUBERNETES_BOX_URL'] || "http://opscode-vm-bento.s3.amazonaws.com/vagrant/virtualbox/opscode_fedora-21_chef-provisionerless.box"
 
-# OS platform to box information
-$kube_box = {
-  "fedora" => {
-    "name" => "fedora21",
-    "box_url" => $kube_box_url 
-=======
 # To override the vagrant provider, use (e.g.):
 #   KUBERNETES_PROVIDER=vagrant VAGRANT_DEFAULT_PROVIDER=... .../cluster/kube-up.sh
 # To override the box, use (e.g.):
@@ -68,8 +61,10 @@
   },
   :virtualbox => {
     'fedora' => {
-      :box_name => 'kube-fedora20',
-      :box_url => 'http://opscode-vm-bento.s3.amazonaws.com/vagrant/virtualbox/opscode_fedora-20_chef-provisionerless.box'
+      :box_name => 'kube-fedora21',
+      :box_url => $kube_box_url
+#     :box_name => 'kube-fedora20',
+#     :box_url => 'http://opscode-vm-bento.s3.amazonaws.com/vagrant/virtualbox/opscode_fedora-20_chef-provisionerless.box'
     }
   },
   :vmware_desktop => {
@@ -77,7 +72,6 @@
       :box_name => 'kube-fedora20',
       :box_url => 'http://opscode-vm-bento.s3.amazonaws.com/vagrant/vmware/opscode_fedora-20-i386_chef-provisionerless.box'
     }
->>>>>>> b6bee06c
   }
 }
 
@@ -212,11 +206,7 @@
         minion.vm.provision "shell", run: "always", path: script
       end
       minion.vm.network "private_network", ip: "#{minion_ip}"
-<<<<<<< HEAD
-      #minion.vm.hostname = "#{ENV['INSTANCE_PREFIX']}-minion-#{minion_index}"
-=======
       minion.vm.hostname = minion_hostname
->>>>>>> b6bee06c
     end
   end
 end