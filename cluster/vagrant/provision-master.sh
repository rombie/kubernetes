#!/bin/bash

# Copyright 2014 Google Inc. All rights reserved.
#
# Licensed under the Apache License, Version 2.0 (the "License");
# you may not use this file except in compliance with the License.
# You may obtain a copy of the License at
#
#     http://www.apache.org/licenses/LICENSE-2.0
#
# Unless required by applicable law or agreed to in writing, software
# distributed under the License is distributed on an "AS IS" BASIS,
# WITHOUT WARRANTIES OR CONDITIONS OF ANY KIND, either express or implied.
# See the License for the specific language governing permissions and
# limitations under the License.

# exit on any error
set -e

function release_not_found() {
  echo "It looks as if you don't have a compiled version of Kubernetes.  If you" >&2
  echo "are running from a clone of the git repo, please run ./build/release.sh." >&2
  echo "Note that this requires having Docker installed.  If you are running " >&2
  echo "from a release tarball, something is wrong.  Look at " >&2
  echo "http://kubernetes.io/ for information on how to contact the development team for help." >&2
  exit 1
}

# Look for our precompiled binary releases.  When running from a source repo,
# these are generated under _output.  When running from an release tarball these
# are under ./server.
server_binary_tar="/vagrant/server/kubernetes-server-linux-amd64.tar.gz"
if [[ ! -f "$server_binary_tar" ]]; then
  server_binary_tar="/vagrant/_output/release-tars/kubernetes-server-linux-amd64.tar.gz"
fi
if [[ ! -f "$server_binary_tar" ]]; then
  release_not_found
fi

salt_tar="/vagrant/server/kubernetes-salt.tar.gz"
if [[ ! -f "$salt_tar" ]]; then
  salt_tar="/vagrant/_output/release-tars/kubernetes-salt.tar.gz"
fi
if [[ ! -f "$salt_tar" ]]; then
  release_not_found
fi

hostnamectl set-hostname $MASTER_NAME

# Setup hosts file to support ping by hostname to each minion in the cluster from apiserver
for (( i=0; i<${#MINION_NAMES[@]}; i++)); do
  minion=${MINION_NAMES[$i]}
  ip=${MINION_IPS[$i]}
  if [ ! "$(cat /etc/hosts | grep $minion)" ]; then
    echo "Adding $minion to hosts file"
    echo "$ip $minion" >> /etc/hosts
  fi
done
<<<<<<< HEAD
echo "$MASTER_IP $MASTER_NAME" >> /etc/hosts
=======
echo "127.0.0.1 localhost" >> /etc/hosts # enables cmds like 'kubectl get pods' on master.
>>>>>>> b6bee06c

# Update salt configuration
mkdir -p /etc/salt/minion.d
cat <<EOF >/etc/salt/minion.d/master.conf
master: '$(echo "$MASTER_NAME" | sed -e "s/'/''/g")'
master: '$(echo "$MASTER_NAME" | sed -e "s/'/''/g")'
auth_timeout: 10
auth_tries: 2
auth_safemode: True
ping_interval: 1
random_reauth_delay: 3
state_aggregrate:
  - pkg
EOF

cat <<EOF >/etc/salt/minion.d/grains.conf
grains:
  node_ip: '$(echo "$MASTER_IP" | sed -e "s/'/''/g")'
  publicAddressOverride: '$(echo "$MASTER_IP" | sed -e "s/'/''/g")'
  network_mode: openvswitch
  networkInterfaceName: eth1
  api_servers: '$(echo "$MASTER_IP" | sed -e "s/'/''/g")'
  cloud: vagrant
  roles:
    - kubernetes-master
  runtime_config: '$(echo "$RUNTIME_CONFIG" | sed -e "s/'/''/g")'
EOF

mkdir -p /srv/salt-overlay/pillar
cat <<EOF >/srv/salt-overlay/pillar/cluster-params.sls
  portal_net: '$(echo "$PORTAL_NET" | sed -e "s/'/''/g")'
  cert_ip: '$(echo "$MASTER_IP" | sed -e "s/'/''/g")'
  enable_cluster_monitoring: '$(echo "$ENABLE_CLUSTER_MONITORING" | sed -e "s/'/''/g")'
  enable_node_monitoring: '$(echo "$ENABLE_NODE_MONITORING" | sed -e "s/'/''/g")'
  enable_cluster_logging: '$(echo "$ENABLE_CLUSTER_LOGGING" | sed -e "s/'/''/g")'
  enable_node_logging: '$(echo "$ENABLE_NODE_LOGGING" | sed -e "s/'/''/g")'
  logging_destination: '$(echo "$LOGGING_DESTINATION" | sed -e "s/'/''/g")'
  elasticsearch_replicas: '$(echo "$ELASTICSEARCH_LOGGING_REPLICAS" | sed -e "s/'/''/g")'
  enable_cluster_dns: '$(echo "$ENABLE_CLUSTER_DNS" | sed -e "s/'/''/g")'
  dns_replicas: '$(echo "$DNS_REPLICAS" | sed -e "s/'/''/g")'
  dns_server: '$(echo "$DNS_SERVER_IP" | sed -e "s/'/''/g")'
  dns_domain: '$(echo "$DNS_DOMAIN" | sed -e "s/'/''/g")'
  instance_prefix: '$(echo "$INSTANCE_PREFIX" | sed -e "s/'/''/g")'
  admission_control: '$(echo "$ADMISSION_CONTROL" | sed -e "s/'/''/g")'  
EOF

# Configure the salt-master
# Auto accept all keys from minions that try to join
mkdir -p /etc/salt/master.d
cat <<EOF >/etc/salt/master.d/auto-accept.conf
open_mode: True
auto_accept: True
EOF

cat <<EOF >/etc/salt/master.d/reactor.conf
# React to new minions starting by running highstate on them.
reactor:
  - 'salt/minion/*/start':
    - /srv/reactor/highstate-new.sls
EOF

cat <<EOF >/etc/salt/master.d/salt-output.conf
# Minimize the amount of output to terminal
state_verbose: False
state_output: mixed
log_level: debug
log_level_logfile: debug
EOF

cat <<EOF >/etc/salt/minion.d/log-level-debug.conf
log_level: debug
log_level_logfile: debug
EOF


# Generate and distribute a shared secret (bearer token) to
# apiserver and kubelet so that kubelet can authenticate to
# apiserver to send events.
known_tokens_file="/srv/salt-overlay/salt/kube-apiserver/known_tokens.csv"
if [[ ! -f "${known_tokens_file}" ]]; then
  kubelet_token=$(cat /dev/urandom | base64 | tr -d "=+/" | dd bs=32 count=1 2> /dev/null)

  mkdir -p /srv/salt-overlay/salt/kube-apiserver
  known_tokens_file="/srv/salt-overlay/salt/kube-apiserver/known_tokens.csv"
  (umask u=rw,go= ; echo "$kubelet_token,kubelet,kubelet" > $known_tokens_file)

  mkdir -p /srv/salt-overlay/salt/kubelet
  kubelet_auth_file="/srv/salt-overlay/salt/kubelet/kubernetes_auth"
  (umask u=rw,go= ; echo "{\"BearerToken\": \"$kubelet_token\", \"Insecure\": true }" > $kubelet_auth_file)

  # Generate tokens for other "service accounts".  Append to known_tokens.
  #
  # NB: If this list ever changes, this script actually has to
  # change to detect the existence of this file, kill any deleted
  # old tokens and add any new tokens (to handle the upgrade case).
  service_accounts=("system:scheduler" "system:controller_manager" "system:logging" "system:monitoring" "system:dns")
  for account in "${service_accounts[@]}"; do
    token=$(dd if=/dev/urandom bs=128 count=1 2>/dev/null | base64 | tr -d "=+/" | dd bs=32 count=1 2>/dev/null)
    echo "${token},${account},${account}" >> "${known_tokens_file}"
  done
fi

# Configure nginx authorization
mkdir -p /srv/salt-overlay/salt/nginx
if [[ ! -f /srv/salt-overlay/salt/nginx/htpasswd ]]; then
  python "${KUBE_ROOT}/third_party/htpasswd/htpasswd.py" \
    -b -c "/srv/salt-overlay/salt/nginx/htpasswd" \
    "$MASTER_USER" "$MASTER_PASSWD"
fi

echo "Running release install script"
rm -rf /kube-install
mkdir -p /kube-install
pushd /kube-install
  tar xzf "$salt_tar"
  cp "$server_binary_tar" .
  ./kubernetes/saltbase/install.sh "${server_binary_tar##*/}"
popd

# we will run provision to update code each time we test, so we do not want to do salt installs each time
if ! which salt-master &>/dev/null; then

  # Configure the salt-api
  cat <<EOF >/etc/salt/master.d/salt-api.conf
# Set vagrant user as REST API user
external_auth:
  pam:
    vagrant:
      - .*
rest_cherrypy:
  port: 8000
  host: 127.0.0.1
  disable_ssl: True
  webhook_disable_auth: True
EOF

  # Install Salt Master
  #
  # -M installs the master
  # -N does not install the minion
  curl -sS -L --connect-timeout 20 --retry 6 --retry-delay 10 https://bootstrap.saltstack.com | sh -s -- -M -N

  # Install salt-api
  #
  # This is used to provide the network transport for salt-api
  yum install -y python-cherrypy
  # This is used to inform the cloud provider used in the vagrant cluster
  yum install -y salt-api
  # Set log level to a level higher than "info" to prevent the message about
  # enabling the service (which is not an error) from being printed to stderr.
  SYSTEMD_LOG_LEVEL=notice systemctl enable salt-api
  systemctl start salt-api
fi

if ! which salt-minion >/dev/null 2>&1; then

  # Install Salt minion
  curl -sS -L --connect-timeout 20 --retry 6 --retry-delay 10 https://bootstrap.saltstack.com | sh -s

else
  # Only run highstate when updating the config.  In the first-run case, Salt is
  # set up to run highstate as new minions join for the first time.
  echo "Executing configuration"
  salt '*' mine.update
  salt --show-timeout --force-color '*' state.highstate
fi

CONTRAIL_KUBERNETES=$HOME/contrail-kubernetes
rm -rf $CONTRAIL_KUBERNETES
sudo yum -y install ruby git
git clone https://github.com/rombie/contrail-kubernetes.git $CONTRAIL_KUBERNETES
sudo ruby $CONTRAIL_KUBERNETES/scripts/opencontrail-install/contrail_install.rb controller<|MERGE_RESOLUTION|>--- conflicted
+++ resolved
@@ -56,11 +56,8 @@
     echo "$ip $minion" >> /etc/hosts
   fi
 done
-<<<<<<< HEAD
 echo "$MASTER_IP $MASTER_NAME" >> /etc/hosts
-=======
 echo "127.0.0.1 localhost" >> /etc/hosts # enables cmds like 'kubectl get pods' on master.
->>>>>>> b6bee06c
 
 # Update salt configuration
 mkdir -p /etc/salt/minion.d
